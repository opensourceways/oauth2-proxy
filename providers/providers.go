--- conflicted
+++ resolved
@@ -31,39 +31,6 @@
 	CreateSessionFromToken(ctx context.Context, token string) (*sessions.SessionState, error)
 }
 
-<<<<<<< HEAD
-// New provides a new Provider based on the configured provider string
-func New(provider string, p *ProviderData) Provider {
-	switch provider {
-	case "linkedin":
-		return NewLinkedInProvider(p)
-	case "facebook":
-		return NewFacebookProvider(p)
-	case "github":
-		return NewGitHubProvider(p)
-	case "gitee":
-		return NewGiteeProvider(p)
-	case "keycloak":
-		return NewKeycloakProvider(p)
-	case "azure":
-		return NewAzureProvider(p)
-	case "adfs":
-		return NewADFSProvider(p)
-	case "gitlab":
-		return NewGitLabProvider(p)
-	case "oidc":
-		return NewOIDCProvider(p)
-	case "login.gov":
-		return NewLoginGovProvider(p)
-	case "bitbucket":
-		return NewBitbucketProvider(p)
-	case "nextcloud":
-		return NewNextcloudProvider(p)
-	case "digitalocean":
-		return NewDigitalOceanProvider(p)
-	case "google":
-		return NewGoogleProvider(p)
-=======
 func NewProvider(providerConfig options.Provider) (Provider, error) {
 	providerData, err := newProviderDataFromConfig(providerConfig)
 	if err != nil {
@@ -86,6 +53,8 @@
 		return NewFacebookProvider(providerData), nil
 	case options.GitHubProvider:
 		return NewGitHubProvider(providerData, providerConfig.GitHubConfig), nil
+	case options.GiteeProvider:
+		return NewGiteeProvider(providerData, providerConfig.GiteeOptions), nil
 	case options.GitLabProvider:
 		return NewGitLabProvider(providerData, providerConfig)
 	case options.GoogleProvider:
@@ -226,7 +195,6 @@
 	case options.OIDCProvider, options.ADFSProvider, options.AzureProvider, options.CidaasProvider,
 		options.GitLabProvider, options.KeycloakOIDCProvider, options.MicrosoftEntraIDProvider:
 		return true, nil
->>>>>>> 8afb047e
 	default:
 		return false, fmt.Errorf("unknown provider type: %s", providerType)
 	}
