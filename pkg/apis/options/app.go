--- conflicted
+++ resolved
@@ -11,13 +11,9 @@
 	// If either file is missing, the default will be used instead.
 	Path string `flag:"custom-templates-dir" cfg:"custom_templates_dir"`
 
-<<<<<<< HEAD
 	SignInHtmlName string `flag:"custom-templates-sign-in" cfg:"custom_templates_sign_in"`
 
 	// CustomLogo is the path to a logo that should replace the default logo
-=======
-	// CustomLogo is the path or a URL to a logo that should replace the default logo
->>>>>>> 8afb047e
 	// on the sign_in page template.
 	// Supported formats are .svg, .png, .jpg and .jpeg.
 	// If URL is used the format support depends on the browser.
@@ -47,12 +43,8 @@
 	flagSet := pflag.NewFlagSet("templates", pflag.ExitOnError)
 
 	flagSet.String("custom-templates-dir", "", "path to custom html templates")
-<<<<<<< HEAD
 	flagSet.String("custom-templates-sign-in", "error.html", "file name of custom sign in html templates")
-	flagSet.String("custom-sign-in-logo", "", "path to an custom image for the sign_in page logo. Use \"-\" to disable default logo.")
-=======
 	flagSet.String("custom-sign-in-logo", "", "path or URL to an custom image for the sign_in page logo. Use \"-\" to disable default logo.")
->>>>>>> 8afb047e
 	flagSet.String("banner", "", "custom banner string. Use \"-\" to disable default banner.")
 	flagSet.String("footer", "", "custom footer string. Use \"-\" to disable default footer.")
 	flagSet.Bool("display-htpasswd-form", true, "display username / password login form if an htpasswd file is provided")
