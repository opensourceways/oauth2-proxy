package pagewriter

import (
	// Import embed to allow importing default logo
	_ "embed"

	"encoding/base64"
	"fmt"
	"os"
	"path/filepath"
	"strings"

	"html/template"
	"net/http"

	middlewareapi "github.com/oauth2-proxy/oauth2-proxy/v7/pkg/apis/middleware"
	"github.com/oauth2-proxy/oauth2-proxy/v7/pkg/logger"
)

//go:embed default_logo.svg
var defaultLogoData string

// signInPageWriter is used to render sign-in pages.
type signInPageWriter struct {
	// Template is the sign-in page HTML template.
	template *template.Template

	// errorPageWriter is used to render an error if there are problems with rendering the sign-in page.
	errorPageWriter *errorPageWriter

	// ProxyPrefix is the prefix under which OAuth2 Proxy pages are served.
	proxyPrefix string

	// ProviderName is the name of the provider that should be displayed on the login button.
	providerName string

	// SignInMessage is the messge displayed above the login button.
	signInMessage string

	// Footer is the footer to be displayed at the bottom of the page.
	// If not set, a default footer will be used.
	footer string

	// Version is the OAuth2 Proxy version to be used in the default footer.
	version string

	// DisplayLoginForm determines whether or not the basic auth password form is displayed on the sign-in page.
	displayLoginForm bool

	// LogoData is the logo to render in the template.
	// This should contain valid html.
	logoData string
}

// WriteSignInPage writes the sign-in page to the given response writer.
// It uses the redirectURL to be able to set the final destination for the user post login.
func (s *signInPageWriter) WriteSignInPage(rw http.ResponseWriter, req *http.Request, redirectURL string, statusCode int) {
	t := struct {
		ProviderName  string
		SignInMessage template.HTML
		StatusCode    int
		CustomLogin   bool
		Redirect      string
		Version       string
		ProxyPrefix   string
		Footer        template.HTML
		LogoData      template.HTML
	}{
		ProviderName:  s.providerName,
		SignInMessage: template.HTML(s.signInMessage), // #nosec G203 -- We allow unescaped template.HTML since it is user configured options
		StatusCode:    statusCode,
		CustomLogin:   s.displayLoginForm,
		Redirect:      redirectURL,
		Version:       s.version,
		ProxyPrefix:   s.proxyPrefix,
		Footer:        template.HTML(s.footer),   // #nosec G203 -- We allow unescaped template.HTML since it is user configured options
		LogoData:      template.HTML(s.logoData), // #nosec G203 -- We allow unescaped template.HTML since it is user configured options
	}

	err := s.template.Execute(rw, t)
	if err != nil {
		logger.Printf("Error rendering sign-in template: %v", err)
		scope := middlewareapi.GetRequestScope(req)
		s.errorPageWriter.WriteErrorPage(rw, ErrorPageOpts{
			Status:      http.StatusInternalServerError,
			RedirectURL: redirectURL,
			RequestID:   scope.RequestID,
			AppError:    err.Error(),
		})
	}
}

// loadCustomLogo loads the logo file from the path and encodes it to an HTML
// entity or if a URL is provided then it's used directly,
// otherwise if no custom logo is provided, the OAuth2 Proxy Icon is used instead.
func loadCustomLogo(logoPath string) (string, error) {
	if logoPath == "" {
		// The default logo is an SVG so this will be valid to just return.
		return defaultLogoData, nil
	}

	if logoPath == "-" {
		// Return no logo when the custom logo is set to `-`.
		// This disables the logo rendering.
		return "", nil
	}

<<<<<<< HEAD
	if strings.HasPrefix(
		strings.ToLower(logoPath), "http:") || strings.HasPrefix(strings.ToLower(logoPath), "https:") {
		return embedRemoteImg(logoPath), nil
=======
	if strings.HasPrefix(logoPath, "https://") {
		// Return img tag pointing to the URL.
		return fmt.Sprintf("<img src=\"%s\" alt=\"Logo\" />", logoPath), nil
>>>>>>> 8afb047e
	}

	logoData, err := os.ReadFile(logoPath)
	if err != nil {
		return "", fmt.Errorf("could not read logo file: %v", err)
	}

	extension := strings.ToLower(filepath.Ext(logoPath))
	switch extension {
	case ".svg":
		return string(logoData), nil
	case ".jpg", ".jpeg":
		return encodeImg(logoData, "jpeg"), nil
	case ".png":
		return encodeImg(logoData, "png"), nil
	default:
		return "", fmt.Errorf("unknown extension: %q, supported extensions are .svg, .jpg, .jpeg and .png", extension)
	}
}

// encodeImg takes the raw image data and converts it to an HTML Img tag with
// a base64 data source.
func encodeImg(data []byte, format string) string {
	b64Data := base64.StdEncoding.EncodeToString(data)
	return fmt.Sprintf("<img src=\"data:image/%s;base64,%s\" alt=\"Logo\" />", format, b64Data)
}

// embed remote image into img tag
func embedRemoteImg(path string) string {
	return fmt.Sprintf("<img src=\"%s\" alt=\"Logo\" />", path)
}<|MERGE_RESOLUTION|>--- conflicted
+++ resolved
@@ -105,15 +105,9 @@
 		return "", nil
 	}
 
-<<<<<<< HEAD
-	if strings.HasPrefix(
-		strings.ToLower(logoPath), "http:") || strings.HasPrefix(strings.ToLower(logoPath), "https:") {
-		return embedRemoteImg(logoPath), nil
-=======
 	if strings.HasPrefix(logoPath, "https://") {
 		// Return img tag pointing to the URL.
 		return fmt.Sprintf("<img src=\"%s\" alt=\"Logo\" />", logoPath), nil
->>>>>>> 8afb047e
 	}
 
 	logoData, err := os.ReadFile(logoPath)
